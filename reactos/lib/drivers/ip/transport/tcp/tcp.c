--- conflicted
+++ resolved
@@ -20,11 +20,11 @@
 
 VOID HandleSignalledConnection(PCONNECTION_ENDPOINT Connection)
 {
-        PTDI_BUCKET Bucket;
-        PLIST_ENTRY Entry;
+    PTDI_BUCKET Bucket;
+    PLIST_ENTRY Entry;
         NTSTATUS Status;
-        PIRP Irp;
-        PMDL Mdl;
+    PIRP Irp;
+    PMDL Mdl;
         ULONG SocketError = 0;
         KIRQL OldIrql;
         PTCP_COMPLETION_ROUTINE Complete;
@@ -32,11 +32,11 @@
         if (ClientInfo.Unlocked)
             LockObjectAtDpcLevel(Connection);
 
-        TI_DbgPrint(MID_TRACE,("Handling signalled state on %x (%x)\n",
-                               Connection, Connection->SocketContext));
-
-        if( Connection->SignalState & SEL_FIN ) {
-            TI_DbgPrint(DEBUG_TCP, ("EOF From socket\n"));
+    TI_DbgPrint(MID_TRACE,("Handling signalled state on %x (%x)\n",
+                           Connection, Connection->SocketContext));
+
+    if( Connection->SignalState & SEL_FIN ) {
+        TI_DbgPrint(DEBUG_TCP, ("EOF From socket\n"));
 
             /* If OskitTCP initiated the disconnect, try to read the socket error that occurred */
             if (Connection->SocketContext)
@@ -47,234 +47,229 @@
                 SocketError = STATUS_CANCELLED;
 
             while (!IsListEmpty(&Connection->ReceiveRequest))
-            {
+        {
                Entry = RemoveHeadList( &Connection->ReceiveRequest );
 
-               Bucket = CONTAINING_RECORD( Entry, TDI_BUCKET, Entry );
+           Bucket = CONTAINING_RECORD( Entry, TDI_BUCKET, Entry );
 
                Bucket->Status = SocketError;
                Bucket->Information = 0;
 
                InsertTailList(&Connection->CompletionQueue, &Bucket->Entry);
-            }
+        }
 
             while (!IsListEmpty(&Connection->SendRequest))
-            {
+        {
                Entry = RemoveHeadList( &Connection->SendRequest );
 
-               Bucket = CONTAINING_RECORD( Entry, TDI_BUCKET, Entry );
+           Bucket = CONTAINING_RECORD( Entry, TDI_BUCKET, Entry );
 
                Bucket->Status = SocketError;
                Bucket->Information = 0;
 
                InsertTailList(&Connection->CompletionQueue, &Bucket->Entry);
-            }
+        }
 
             while (!IsListEmpty(&Connection->ListenRequest))
-            {
+        {
                Entry = RemoveHeadList( &Connection->ListenRequest );
 
-               Bucket = CONTAINING_RECORD( Entry, TDI_BUCKET, Entry );
+           Bucket = CONTAINING_RECORD( Entry, TDI_BUCKET, Entry );
 
                Bucket->Status = SocketError;
                Bucket->Information = 0;
                DereferenceObject(Bucket->AssociatedEndpoint);
 
-<<<<<<< HEAD
-        Connection->SignalState = 0;
-        }
-=======
                InsertTailList(&Connection->CompletionQueue, &Bucket->Entry);
-            }
->>>>>>> 051cf089
+        }
 
             while (!IsListEmpty(&Connection->ConnectRequest))
-            {
+        {
                Entry = RemoveHeadList( &Connection->ConnectRequest );
 
-               Bucket = CONTAINING_RECORD( Entry, TDI_BUCKET, Entry );
+           Bucket = CONTAINING_RECORD( Entry, TDI_BUCKET, Entry );
 
                Bucket->Status = SocketError;
                Bucket->Information = 0;
 
                InsertTailList(&Connection->CompletionQueue, &Bucket->Entry);
-            }
+        }
 
             Connection->SignalState = SEL_FIN;
         }
 
-        /* Things that can happen when we try the initial connection */
-        if( Connection->SignalState & SEL_CONNECT ) {
+    /* Things that can happen when we try the initial connection */
+    if( Connection->SignalState & SEL_CONNECT ) {
             while (!IsListEmpty(&Connection->ConnectRequest)) {
                Entry = RemoveHeadList( &Connection->ConnectRequest );
-
-               Bucket = CONTAINING_RECORD( Entry, TDI_BUCKET, Entry );
+            
+            Bucket = CONTAINING_RECORD( Entry, TDI_BUCKET, Entry );
 
                Bucket->Status = STATUS_SUCCESS;
                Bucket->Information = 0;
 
                InsertTailList(&Connection->CompletionQueue, &Bucket->Entry);
-           }
-       }
-
-       if( Connection->SignalState & SEL_ACCEPT ) {
-           /* Handle readable on a listening socket --
-            * TODO: Implement filtering
-            */
-           TI_DbgPrint(DEBUG_TCP,("Accepting new connection on %x (Queue: %s)\n",
-                                  Connection,
-                                  IsListEmpty(&Connection->ListenRequest) ?
-                                  "empty" : "nonempty"));
+        }
+    }
+
+    if( Connection->SignalState & SEL_ACCEPT ) {
+        /* Handle readable on a listening socket --
+         * TODO: Implement filtering
+         */
+        TI_DbgPrint(DEBUG_TCP,("Accepting new connection on %x (Queue: %s)\n",
+                               Connection,
+                               IsListEmpty(&Connection->ListenRequest) ?
+                               "empty" : "nonempty"));
 
            while (!IsListEmpty(&Connection->ListenRequest)) {
-               PIO_STACK_LOCATION IrpSp;
+            PIO_STACK_LOCATION IrpSp;
 
                Entry = RemoveHeadList( &Connection->ListenRequest );
 
-               Bucket = CONTAINING_RECORD( Entry, TDI_BUCKET, Entry );
-
-               Irp = Bucket->Request.RequestContext;
-               IrpSp = IoGetCurrentIrpStackLocation( Irp );
-
-               TI_DbgPrint(DEBUG_TCP,("Getting the socket\n"));
-
-               Status = TCPServiceListeningSocket
-                   ( Connection->AddressFile->Listener,
-                     Bucket->AssociatedEndpoint,
-                     (PTDI_REQUEST_KERNEL)&IrpSp->Parameters );
-
-               TI_DbgPrint(DEBUG_TCP,("Socket: Status: %x\n"));
-
-               if( Status == STATUS_PENDING ) {
+            Bucket = CONTAINING_RECORD( Entry, TDI_BUCKET, Entry );
+
+            Irp = Bucket->Request.RequestContext;
+            IrpSp = IoGetCurrentIrpStackLocation( Irp );
+
+            TI_DbgPrint(DEBUG_TCP,("Getting the socket\n"));
+
+            Status = TCPServiceListeningSocket
+                ( Connection->AddressFile->Listener,
+                  Bucket->AssociatedEndpoint,
+                  (PTDI_REQUEST_KERNEL)&IrpSp->Parameters );
+
+            TI_DbgPrint(DEBUG_TCP,("Socket: Status: %x\n"));
+
+            if( Status == STATUS_PENDING ) {
                    InsertHeadList( &Connection->ListenRequest, &Bucket->Entry );
-                   break;
-               } else {
+                break;
+            } else {
                    Bucket->Status = Status;
                    Bucket->Information = 0;
                    DereferenceObject(Bucket->AssociatedEndpoint);
 
                    InsertTailList(&Connection->CompletionQueue, &Bucket->Entry);
-               }
-          }
-      }
-
-      /* Things that happen after we're connected */
-      if( Connection->SignalState & SEL_READ ) {
-          TI_DbgPrint(DEBUG_TCP,("Readable: irp list %s\n",
-                                 IsListEmpty(&Connection->ReceiveRequest) ?
-                                 "empty" : "nonempty"));
+            }
+        }
+    }
+
+    /* Things that happen after we're connected */
+    if( Connection->SignalState & SEL_READ ) {
+        TI_DbgPrint(DEBUG_TCP,("Readable: irp list %s\n",
+                               IsListEmpty(&Connection->ReceiveRequest) ?
+                               "empty" : "nonempty"));
 
            while (!IsListEmpty(&Connection->ReceiveRequest)) {
-               OSK_UINT RecvLen = 0, Received = 0;
-               PVOID RecvBuffer = 0;
+            OSK_UINT RecvLen = 0, Received = 0;
+            PVOID RecvBuffer = 0;
 
                Entry = RemoveHeadList( &Connection->ReceiveRequest );
 
-               Bucket = CONTAINING_RECORD( Entry, TDI_BUCKET, Entry );
-
-               Irp = Bucket->Request.RequestContext;
-               Mdl = Irp->MdlAddress;
-
-               TI_DbgPrint(DEBUG_TCP,
-                           ("Getting the user buffer from %x\n", Mdl));
-
-               NdisQueryBuffer( Mdl, &RecvBuffer, &RecvLen );
-
-               TI_DbgPrint(DEBUG_TCP,
-                           ("Reading %d bytes to %x\n", RecvLen, RecvBuffer));
-
-               TI_DbgPrint(DEBUG_TCP, ("Connection: %x\n", Connection));
-               TI_DbgPrint
-                   (DEBUG_TCP,
-                    ("Connection->SocketContext: %x\n",
-                     Connection->SocketContext));
-               TI_DbgPrint(DEBUG_TCP, ("RecvBuffer: %x\n", RecvBuffer));
-
-               Status = TCPTranslateError
-                    ( OskitTCPRecv( Connection->SocketContext,
-                                    RecvBuffer,
-                                    RecvLen,
-                                    &Received,
-                                    0 ) );
-
-               TI_DbgPrint(DEBUG_TCP,("TCP Bytes: %d\n", Received));
-
-               if( Status == STATUS_PENDING ) {
-                   InsertHeadList( &Connection->ReceiveRequest, &Bucket->Entry );
-                   break;
-               } else {
-                   TI_DbgPrint(DEBUG_TCP,
-                               ("Completing Receive request: %x %x\n",
-                                Bucket->Request, Status));
-
-                   Bucket->Status = Status;
-                   Bucket->Information = (Status == STATUS_SUCCESS) ? Received : 0;
-
-                   InsertTailList(&Connection->CompletionQueue, &Bucket->Entry);
-               }
-           }
-       }
-       if( Connection->SignalState & SEL_WRITE ) {
-           TI_DbgPrint(DEBUG_TCP,("Writeable: irp list %s\n",
-                                  IsListEmpty(&Connection->SendRequest) ?
-                                  "empty" : "nonempty"));
-
-           while (!IsListEmpty(&Connection->SendRequest)) {
-               OSK_UINT SendLen = 0, Sent = 0;
-               PVOID SendBuffer = 0;
-
-               Entry = RemoveHeadList( &Connection->SendRequest );
-
-               Bucket = CONTAINING_RECORD( Entry, TDI_BUCKET, Entry );
-
-               Irp = Bucket->Request.RequestContext;
-               Mdl = Irp->MdlAddress;
-
-               TI_DbgPrint(DEBUG_TCP,
-                           ("Getting the user buffer from %x\n", Mdl));
-
-               NdisQueryBuffer( Mdl, &SendBuffer, &SendLen );
-
-               TI_DbgPrint(DEBUG_TCP,
-                           ("Writing %d bytes to %x\n", SendLen, SendBuffer));
-
-               TI_DbgPrint(DEBUG_TCP, ("Connection: %x\n", Connection));
-               TI_DbgPrint
+            Bucket = CONTAINING_RECORD( Entry, TDI_BUCKET, Entry );
+
+            Irp = Bucket->Request.RequestContext;
+            Mdl = Irp->MdlAddress;
+
+            TI_DbgPrint(DEBUG_TCP,
+                        ("Getting the user buffer from %x\n", Mdl));
+
+            NdisQueryBuffer( Mdl, &RecvBuffer, &RecvLen );
+
+            TI_DbgPrint(DEBUG_TCP,
+                        ("Reading %d bytes to %x\n", RecvLen, RecvBuffer));
+
+            TI_DbgPrint(DEBUG_TCP, ("Connection: %x\n", Connection));
+            TI_DbgPrint
                 (DEBUG_TCP,
                  ("Connection->SocketContext: %x\n",
                   Connection->SocketContext));
-
-               Status = TCPTranslateError
-                   ( OskitTCPSend( Connection->SocketContext,
-                                   SendBuffer,
-                                   SendLen,
-                                   &Sent,
-                                   0 ) );
-
-               TI_DbgPrint(DEBUG_TCP,("TCP Bytes: %d\n", Sent));
+            TI_DbgPrint(DEBUG_TCP, ("RecvBuffer: %x\n", RecvBuffer));
+
+            Status = TCPTranslateError
+                ( OskitTCPRecv( Connection->SocketContext,
+                                RecvBuffer,
+                                RecvLen,
+                                &Received,
+                                0 ) );
+
+            TI_DbgPrint(DEBUG_TCP,("TCP Bytes: %d\n", Received));
+
+               if( Status == STATUS_PENDING ) {
+                   InsertHeadList( &Connection->ReceiveRequest, &Bucket->Entry );
+                break;
+            } else {
+                TI_DbgPrint(DEBUG_TCP,
+                            ("Completing Receive request: %x %x\n",
+                             Bucket->Request, Status));
+
+                   Bucket->Status = Status;
+                   Bucket->Information = (Status == STATUS_SUCCESS) ? Received : 0;
+
+                   InsertTailList(&Connection->CompletionQueue, &Bucket->Entry);
+            }
+        }
+    }
+    if( Connection->SignalState & SEL_WRITE ) {
+        TI_DbgPrint(DEBUG_TCP,("Writeable: irp list %s\n",
+                               IsListEmpty(&Connection->SendRequest) ?
+                               "empty" : "nonempty"));
+
+           while (!IsListEmpty(&Connection->SendRequest)) {
+            OSK_UINT SendLen = 0, Sent = 0;
+            PVOID SendBuffer = 0;
+
+               Entry = RemoveHeadList( &Connection->SendRequest );
+
+            Bucket = CONTAINING_RECORD( Entry, TDI_BUCKET, Entry );
+
+            Irp = Bucket->Request.RequestContext;
+            Mdl = Irp->MdlAddress;
+
+            TI_DbgPrint(DEBUG_TCP,
+                        ("Getting the user buffer from %x\n", Mdl));
+
+            NdisQueryBuffer( Mdl, &SendBuffer, &SendLen );
+
+            TI_DbgPrint(DEBUG_TCP,
+                        ("Writing %d bytes to %x\n", SendLen, SendBuffer));
+
+            TI_DbgPrint(DEBUG_TCP, ("Connection: %x\n", Connection));
+            TI_DbgPrint
+                (DEBUG_TCP,
+                 ("Connection->SocketContext: %x\n",
+                  Connection->SocketContext));
+
+            Status = TCPTranslateError
+                ( OskitTCPSend( Connection->SocketContext,
+                                SendBuffer,
+                                SendLen,
+                                &Sent,
+                                0 ) );
+
+            TI_DbgPrint(DEBUG_TCP,("TCP Bytes: %d\n", Sent));
 
                if( Status == STATUS_PENDING ) {
                    InsertHeadList( &Connection->SendRequest, &Bucket->Entry );
-                   break;
-               } else {
-                   TI_DbgPrint(DEBUG_TCP,
-                               ("Completing Send request: %x %x\n",
-                               Bucket->Request, Status));
+                break;
+            } else {
+                TI_DbgPrint(DEBUG_TCP,
+                            ("Completing Send request: %x %x\n",
+                             Bucket->Request, Status));
 
                    Bucket->Status = Status;
                    Bucket->Information = (Status == STATUS_SUCCESS) ? Sent : 0;
 
                    InsertTailList(&Connection->CompletionQueue, &Bucket->Entry);
-               }
-           }
-       }
+            }
+        }
+    }
 
        ReferenceObject(Connection);
        if (ClientInfo.Unlocked)
        {
            UnlockObjectFromDpcLevel(Connection);
            KeReleaseSpinLock(&ClientInfo.Lock, ClientInfo.OldIrql);
-       }
+}
        else
        {
            UnlockObject(Connection, Connection->OldIrql);
@@ -312,22 +307,12 @@
 
     TI_DbgPrint(DEBUG_TCP, ("Freeing TCP Endpoint\n"));
 
-<<<<<<< HEAD
-    while( (ListEntry = ExInterlockedRemoveHeadList(&SignalledConnectionsList,
-                                                    &SignalledConnectionsLock)) != NULL) {
-        Connection = CONTAINING_RECORD( ListEntry, CONNECTION_ENDPOINT,
-                                        SignalList );
-        HandleSignalledConnection( Connection );
-        }
-    }
-=======
     TcpipAcquireSpinLock(&ConnectionEndpointListLock, &OldIrql);
     RemoveEntryList(&Connection->ListEntry);
     TcpipReleaseSpinLock(&ConnectionEndpointListLock, OldIrql);
 
     ExFreePoolWithTag( Connection, CONN_ENDPT_TAG );
 }
->>>>>>> 051cf089
 
 PCONNECTION_ENDPOINT TCPAllocateConnectionEndpoint( PVOID ClientContext ) {
     PCONNECTION_ENDPOINT Connection =
@@ -473,7 +458,7 @@
     while ( 1 ) {
         if (Next == NextFast) {
             NextFast += 2;
-       }
+        }
         if (Next == NextSlow) {
             NextSlow += 5;
         }
@@ -664,7 +649,7 @@
             return STATUS_NETWORK_UNREACHABLE;
         }
 
-        AddressToBind.sin_addr.s_addr = NCE->Interface->Unicast.Address.IPv4Address;
+    AddressToBind.sin_addr.s_addr = NCE->Interface->Unicast.Address.IPv4Address;
     }
     else
     {
@@ -698,7 +683,7 @@
             
             Bucket->Request.RequestNotifyObject = (PVOID)Complete;
             Bucket->Request.RequestContext = Context;
-			
+            
             InsertTailList( &Connection->ConnectRequest, &Bucket->Entry );
         }
     }
@@ -875,14 +860,14 @@
         Bucket->Request.RequestNotifyObject = Complete;
         Bucket->Request.RequestContext = Context;
         *BytesSent = 0;
-        
+
         InsertTailList( &Connection->SendRequest, &Bucket->Entry );
         TI_DbgPrint(DEBUG_TCP,("Queued write irp\n"));
     } else {
         TI_DbgPrint(DEBUG_TCP,("Got status %x, bytes %d\n", Status, Sent));
         *BytesSent = Sent;
     }
-
+    
     UnlockObject(Connection, OldIrql);
 
     TI_DbgPrint(DEBUG_TCP,("Status %x\n", Status));
