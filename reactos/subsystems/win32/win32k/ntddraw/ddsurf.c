/*
 * COPYRIGHT:        See COPYING in the top level directory
 * PROJECT:          ReactOS kernel
 * PURPOSE:          Native DirectDraw implementation
 * FILE:             subsys/win32k/ntddraw/dd.c
 * PROGRAMER:        Magnus Olsen (greatlord@reactos.org)
 * REVISION HISTORY:
 *       19/7-2006  Magnus Olsen
 */

#include <w32k.h>
#include <debug.h>

/************************************************************************/
/* NtGdiDdDestroySurface                                                */
/************************************************************************/
DWORD
STDCALL
NtGdiDdDestroySurface(HANDLE hSurface, BOOL bRealDestroy)
{
    PGD_DXDDDESTROYSURFACE pfnDdDestroySurface = NULL;
    INT i;

    DXG_GET_INDEX_FUNCTION(DXG_INDEX_DxDdDestroySurface, pfnDdDestroySurface);

    if (pfnDdDestroySurface == NULL)
    {
        DPRINT1("Warring no pfnDdDestroySurface");
        return DDHAL_DRIVER_NOTHANDLED;
    }

    DPRINT1("Calling on dxg.sys pfnDdDestroySurface");
    return pfnDdDestroySurface(hSurface, bRealDestroy);
}

/************************************************************************/
/* NtGdiDdFlip                                                          */
/************************************************************************/
DWORD
STDCALL
NtGdiDdFlip(HANDLE hSurfaceCurrent,
            HANDLE hSurfaceTarget,
            HANDLE hSurfaceCurrentLeft,
            HANDLE hSurfaceTargetLeft,
            PDD_FLIPDATA puFlipData)
{
    PGD_DXDDFLIP pfnDdDdFlip = NULL;
    INT i;

    DXG_GET_INDEX_FUNCTION(DXG_INDEX_DxDdFlip, pfnDdDdFlip);

    if (pfnDdDdFlip == NULL)
    {
        DPRINT1("Warring no pfnDdDdFlip");
        return DDHAL_DRIVER_NOTHANDLED;
    }

    DPRINT1("Calling on dxg.sys pfnDdDdFlip");
    return pfnDdDdFlip(hSurfaceCurrent, hSurfaceTarget, hSurfaceCurrentLeft, hSurfaceTargetLeft, puFlipData);
}

/************************************************************************/
/* NtGdiDdUnlock                                                        */
/************************************************************************/
DWORD
STDCALL
NtGdiDdLock(HANDLE hSurface,
            PDD_LOCKDATA puLockData,
            HDC hdcClip)
{
    PGD_DXDDLOCK pfnDdLock = NULL;
    INT i;

    DXG_GET_INDEX_FUNCTION(DXG_INDEX_DxDdLock, pfnDdLock);

    if (pfnDdLock == NULL)
    {
        DPRINT1("Warring no pfnDdLock");
        return DDHAL_DRIVER_NOTHANDLED;
    }

    DPRINT1("Calling on dxg.sys pfnDdLock");
    return pfnDdLock(hSurface, puLockData, hdcClip);
}

/************************************************************************/
/* NtGdiDdunlock                                                        */
/************************************************************************/
DWORD
STDCALL
NtGdiDdUnlock(HANDLE hSurface, 
              PDD_UNLOCKDATA puUnlockData)
{
    PGD_DXDDUNLOCK pfnDdUnlock = NULL;
    INT i;

    DXG_GET_INDEX_FUNCTION(DXG_INDEX_DxDdUnlock, pfnDdUnlock);

    if (pfnDdUnlock == NULL)
    {
        DPRINT1("Warring no pfnDdUnlock");
        return DDHAL_DRIVER_NOTHANDLED;
    }

    DPRINT1("Calling on dxg.sys pfnDdUnlock");
    return pfnDdUnlock(hSurface, puUnlockData);
}

/************************************************************************/
/* NtGdiDdBlt                                                           */
/************************************************************************/
DWORD
STDCALL
NtGdiDdBlt(HANDLE hSurfaceDest,
           HANDLE hSurfaceSrc,
           PDD_BLTDATA puBltData)
{
    PGD_DDBLT pfnDdBlt = NULL;
    INT i;

    DXG_GET_INDEX_FUNCTION(DXG_INDEX_DxDdBlt, pfnDdBlt);

    if (pfnDdBlt == NULL)
    {
        DPRINT1("Warring no pfnDdBlt");
        return DDHAL_DRIVER_NOTHANDLED;
    }

    DPRINT1("Calling on dxg.sys DdBlt");
    return pfnDdBlt(hSurfaceDest,hSurfaceSrc,puBltData);
}

/************************************************************************/
/* NtGdiDdSetColorKey                                                   */
/************************************************************************/
DWORD
STDCALL
NtGdiDdSetColorKey(HANDLE hSurface,
                   PDD_SETCOLORKEYDATA puSetColorKeyData)
{
    PGD_DXDDSETCOLORKEY pfnDdSetColorKey = NULL;
    INT i;

    DXG_GET_INDEX_FUNCTION(DXG_INDEX_DxDdSetColorKey, pfnDdSetColorKey);

    if (pfnDdSetColorKey == NULL)
    {
        DPRINT1("Warring no pfnDdSetColorKey");
        return DDHAL_DRIVER_NOTHANDLED;
    }

    DPRINT1("Calling on dxg.sys pfnDdSetColorKey");
    return pfnDdSetColorKey(hSurface,puSetColorKeyData);

}

/************************************************************************/
/* NtGdiDdAddAttachedSurface                                            */
/************************************************************************/

DWORD
STDCALL
NtGdiDdAddAttachedSurface(HANDLE hSurface,
                          HANDLE hSurfaceAttached,
                          PDD_ADDATTACHEDSURFACEDATA puAddAttachedSurfaceData)
{
    PGD_DDADDATTACHEDSURFACE pfnDdAddAttachedSurface = NULL;
    INT i;

    DXG_GET_INDEX_FUNCTION(DXG_INDEX_DxDdAddAttachedSurface, pfnDdAddAttachedSurface);

    if (pfnDdAddAttachedSurface == NULL)
    {
        DPRINT1("Warring no pfnDdAddAttachedSurface");
        return DDHAL_DRIVER_NOTHANDLED;
    }

    DPRINT1("Calling on dxg.sys DdAddAttachedSurface");
    return pfnDdAddAttachedSurface(hSurface,hSurfaceAttached,puAddAttachedSurfaceData);
}

/************************************************************************/
/* NtGdiDdGetBltStatus                                                  */
/************************************************************************/
DWORD
STDCALL
NtGdiDdGetBltStatus(HANDLE hSurface,
                    PDD_GETBLTSTATUSDATA puGetBltStatusData)
{
    PGD_DXDDGETBLTSTATUS pfnDdGetBltStatus = NULL;
    INT i;

    DXG_GET_INDEX_FUNCTION(DXG_INDEX_DxDdGetBltStatus, pfnDdGetBltStatus);

    if (pfnDdGetBltStatus == NULL)
    {
        DPRINT1("Warring no pfnDdGetBltStatus");
        return DDHAL_DRIVER_NOTHANDLED;
    }

    DPRINT1("Calling on dxg.sys pfnDdGetBltStatus");
    return pfnDdGetBltStatus(hSurface,puGetBltStatusData);
}

/************************************************************************/
/* NtGdiDdGetFlipStatus                                                 */
/************************************************************************/
DWORD
STDCALL
NtGdiDdGetFlipStatus(HANDLE hSurface,
                     PDD_GETFLIPSTATUSDATA puGetFlipStatusData)
{
    PGD_DXDDGETFLIPSTATUS pfnDdGetFlipStatus = NULL;
    INT i;

    DXG_GET_INDEX_FUNCTION(DXG_INDEX_DxDdGetFlipStatus, pfnDdGetFlipStatus);

    if (pfnDdGetFlipStatus == NULL)
    {
        DPRINT1("Warring no pfnDdGetFlipStatus");
        return DDHAL_DRIVER_NOTHANDLED;
    }

    DPRINT1("Calling on dxg.sys pfnDdGetFlipStatus");
    return pfnDdGetFlipStatus(hSurface,puGetFlipStatusData);
}

/************************************************************************/
/* NtGdiDdUpdateOverlay                                                 */
/************************************************************************/
DWORD
STDCALL
NtGdiDdUpdateOverlay(HANDLE hSurfaceDestination,
                     HANDLE hSurfaceSource,
                     PDD_UPDATEOVERLAYDATA puUpdateOverlayData)
{
    PGD_DXDDUPDATEOVERLAY pfnDdUpdateOverlay = NULL;
    INT i;

    DXG_GET_INDEX_FUNCTION(DXG_INDEX_DxDdUpdateOverlay, pfnDdUpdateOverlay);

    if (pfnDdUpdateOverlay == NULL)
    {
        DPRINT1("Warring no pfnDdUpdateOverlay");
        return DDHAL_DRIVER_NOTHANDLED;
    }

    DPRINT1("Calling on dxg.sys pfnDdUpdateOverlay");
    return pfnDdUpdateOverlay(hSurfaceDestination,hSurfaceSource,puUpdateOverlayData);
}

/************************************************************************/
/* NtGdiDdSetOverlayPosition                                            */
/************************************************************************/

DWORD
STDCALL
NtGdiDdSetOverlayPosition(HANDLE hSurfaceSource,
                          HANDLE hSurfaceDestination,
                          PDD_SETOVERLAYPOSITIONDATA puSetOverlayPositionData)
{
    PGD_DXDDSETOVERLAYPOSITION pfnDdSetOverlayPosition = NULL;
    INT i;

    DXG_GET_INDEX_FUNCTION(DXG_INDEX_DxDdSetOverlayPosition, pfnDdSetOverlayPosition);

    if (pfnDdSetOverlayPosition == NULL)
    {
        DPRINT1("Warring no pfnDdSetOverlayPosition");
        return DDHAL_DRIVER_NOTHANDLED;
    }

    DPRINT1("Calling on dxg.sys pfnDdSetOverlayPosition");
    return pfnDdSetOverlayPosition(hSurfaceSource,hSurfaceDestination,puSetOverlayPositionData);
}

/************************************************************************/
/* This is not part of the ddsurface interface but it have              */
/* deal with the surface                                                */
/************************************************************************/


/************************************************************************/
/* NtGdiDdAlphaBlt                                                      */
/************************************************************************/
<<<<<<< HEAD
DWORD STDCALL NtGdiDdDestroySurface(
    HANDLE hSurface,
    BOOL bRealDestroy
)
{
	DWORD  ddRVal  = DDHAL_DRIVER_NOTHANDLED;
	PDD_SURFACE pSurface;
	PDD_DIRECTDRAW pDirectDraw;
	DD_DESTROYSURFACEDATA DestroySurf;

	DPRINT1("NtGdiDdDestroySurface\n");

	pSurface = GDIOBJ_LockObj(DdHandleTable, hSurface, GDI_OBJECT_TYPE_DD_SURFACE);
	if (pSurface != NULL)
	{
		pDirectDraw = GDIOBJ_LockObj(DdHandleTable, pSurface->hDirectDrawLocal, GDI_OBJECT_TYPE_DIRECTDRAW);
		if (pDirectDraw != NULL)
		{
			if (pDirectDraw->Surf.dwFlags & DDHAL_SURFCB32_DESTROYSURFACE)
			{
				//DestroySurf.lpDD = pSurface->Global;
				DestroySurf.lpDDSurface = hSurface;

				/*  FIXME
				    in parma bRealDestroy
				    Specifies how to destroy the surface. Can be one of the following values.
                    TRUE   =   Destroy the surface and free video memory.
                    FALSE  =   Free the video memory but leave the surface in an uninitialized state
                */

				DestroySurf.DestroySurface = pDirectDraw->Surf.DestroySurface;
				ddRVal = pDirectDraw->Surf.DestroySurface(&DestroySurf);
			}

			 GDIOBJ_UnlockObjByPtr(DdHandleTable, pDirectDraw);
		}

		GDIOBJ_UnlockObjByPtr(DdHandleTable, pSurface);
	}

    return ddRVal;
}
=======
DWORD
STDCALL
NtGdiDdAlphaBlt(HANDLE hSurfaceDest,
                HANDLE hSurfaceSrc,
                PDD_BLTDATA puBltData)
{
    PGD_DDALPHABLT pfnDdAlphaBlt = NULL;
    INT i;
>>>>>>> d05c0ead

    DXG_GET_INDEX_FUNCTION(DXG_INDEX_DxDdAlphaBlt, pfnDdAlphaBlt);

    if (pfnDdAlphaBlt == NULL)
    {
        DPRINT1("Warring no pfnDdAlphaBlt");
        return DDHAL_DRIVER_NOTHANDLED;
    }

    DPRINT1("Calling on dxg.sys DdAlphaBlt");
    return pfnDdAlphaBlt(hSurfaceDest,hSurfaceSrc,puBltData);
}

/************************************************************************/
/* NtGdiDdAttachSurface                                                 */
/************************************************************************/
BOOL
STDCALL
NtGdiDdAttachSurface(HANDLE hSurfaceFrom,
                     HANDLE hSurfaceTo
)
{
<<<<<<< HEAD
	DWORD  ddRVal  = DDHAL_DRIVER_NOTHANDLED;
	PDD_SURFACE pSurface;
	PDD_DIRECTDRAW pDirectDraw;
	DPRINT1("NtGdiDdFlip\n");

	/* DO we need looking all surface or is okay for one */
	pSurface = GDIOBJ_LockObj(DdHandleTable, hSurfaceCurrent, GDI_OBJECT_TYPE_DD_SURFACE);
	if (pSurface != NULL)
	{
		pDirectDraw = GDIOBJ_LockObj(DdHandleTable, pSurface->hDirectDrawLocal, GDI_OBJECT_TYPE_DIRECTDRAW);

		if (pDirectDraw != NULL)
		{
			if (pDirectDraw->Surf.dwFlags & DDHAL_SURFCB32_FLIP)
			{
				/* FIXME is lpDD typecasted tp driver PEV ?? */
			    ddRVal = pDirectDraw->Surf.Flip(puFlipData);
			}

			GDIOBJ_UnlockObjByPtr(DdHandleTable, pDirectDraw);
		}

		GDIOBJ_UnlockObjByPtr(DdHandleTable, pSurface);
	}

    return ddRVal;
}
=======
    PGD_DDATTACHSURFACE pfnDdAttachSurface = NULL;
    INT i;
>>>>>>> d05c0ead

    DXG_GET_INDEX_FUNCTION(DXG_INDEX_DxDdAttachSurface, pfnDdAttachSurface);

    if (pfnDdAttachSurface == NULL)
    {
        DPRINT1("Warring no pfnDdAttachSurface");
        return DDHAL_DRIVER_NOTHANDLED;
    }

    DPRINT1("Calling on dxg.sys pfnDdAttachSurface");
    return pfnDdAttachSurface(hSurfaceFrom,hSurfaceTo);
}

/************************************************************************/
/* NtGdiDdUnattachSurface                                               */
/************************************************************************/
/* Note : msdn protypes is VOID APIENTRY NtGdiDdUnattachSurface(HANDLE hSurface, HANDLE hSurfaceAttached)
          But it say it return either DDHAL_DRIVER_NOTHANDLED or DDHAL_DRIVER_HANDLED
          so I guess it is a typo in MSDN for this protypes for the info talk against it self
*/
DWORD
STDCALL
NtGdiDdUnattachSurface(HANDLE hSurface,
                       HANDLE hSurfaceAttached)
{
<<<<<<< HEAD
	DWORD  ddRVal  = DDHAL_DRIVER_NOTHANDLED;
	PDD_SURFACE pSurface;
	PDD_DIRECTDRAW pDirectDraw;

	DPRINT1("NtGdiDdLock\n");

	pSurface = GDIOBJ_LockObj(DdHandleTable, hSurface, GDI_OBJECT_TYPE_DD_SURFACE);
	if (pSurface != NULL)
	{
		pDirectDraw = GDIOBJ_LockObj(DdHandleTable, pSurface->hDirectDrawLocal, GDI_OBJECT_TYPE_DIRECTDRAW);

		if (pDirectDraw != NULL)
		{
			/* Do we need lock hdc from hdcClip ?? */
			if (pDirectDraw->Surf.dwFlags & DDHAL_SURFCB32_LOCK)
			{
				/* FIXME is lpDD typecasted tp driver PEV ?? */
				ddRVal = pDirectDraw->Surf.Lock(puLockData);
			}

			GDIOBJ_UnlockObjByPtr(DdHandleTable, pDirectDraw);
		}

		GDIOBJ_UnlockObjByPtr(DdHandleTable, pSurface);
	}

    return ddRVal;
=======
    PGD_DXDDUNATTACHSURFACE pfnDdUnattachSurface = NULL;
    INT i;

    DXG_GET_INDEX_FUNCTION(DXG_INDEX_DxDdUnattachSurface, pfnDdUnattachSurface);

    if (pfnDdUnattachSurface == NULL)
    {
        DPRINT1("Warring no pfnDdUnattachSurface");
        return DDHAL_DRIVER_NOTHANDLED;
    }

    DPRINT1("Calling on dxg.sys pfnDdUnattachSurface");
    return pfnDdUnattachSurface(hSurface,hSurfaceAttached);
>>>>>>> d05c0ead
}

<|MERGE_RESOLUTION|>--- conflicted
+++ resolved
@@ -283,50 +283,6 @@
 /************************************************************************/
 /* NtGdiDdAlphaBlt                                                      */
 /************************************************************************/
-<<<<<<< HEAD
-DWORD STDCALL NtGdiDdDestroySurface(
-    HANDLE hSurface,
-    BOOL bRealDestroy
-)
-{
-	DWORD  ddRVal  = DDHAL_DRIVER_NOTHANDLED;
-	PDD_SURFACE pSurface;
-	PDD_DIRECTDRAW pDirectDraw;
-	DD_DESTROYSURFACEDATA DestroySurf;
-
-	DPRINT1("NtGdiDdDestroySurface\n");
-
-	pSurface = GDIOBJ_LockObj(DdHandleTable, hSurface, GDI_OBJECT_TYPE_DD_SURFACE);
-	if (pSurface != NULL)
-	{
-		pDirectDraw = GDIOBJ_LockObj(DdHandleTable, pSurface->hDirectDrawLocal, GDI_OBJECT_TYPE_DIRECTDRAW);
-		if (pDirectDraw != NULL)
-		{
-			if (pDirectDraw->Surf.dwFlags & DDHAL_SURFCB32_DESTROYSURFACE)
-			{
-				//DestroySurf.lpDD = pSurface->Global;
-				DestroySurf.lpDDSurface = hSurface;
-
-				/*  FIXME
-				    in parma bRealDestroy
-				    Specifies how to destroy the surface. Can be one of the following values.
-                    TRUE   =   Destroy the surface and free video memory.
-                    FALSE  =   Free the video memory but leave the surface in an uninitialized state
-                */
-
-				DestroySurf.DestroySurface = pDirectDraw->Surf.DestroySurface;
-				ddRVal = pDirectDraw->Surf.DestroySurface(&DestroySurf);
-			}
-
-			 GDIOBJ_UnlockObjByPtr(DdHandleTable, pDirectDraw);
-		}
-
-		GDIOBJ_UnlockObjByPtr(DdHandleTable, pSurface);
-	}
-
-    return ddRVal;
-}
-=======
 DWORD
 STDCALL
 NtGdiDdAlphaBlt(HANDLE hSurfaceDest,
@@ -335,7 +291,6 @@
 {
     PGD_DDALPHABLT pfnDdAlphaBlt = NULL;
     INT i;
->>>>>>> d05c0ead
 
     DXG_GET_INDEX_FUNCTION(DXG_INDEX_DxDdAlphaBlt, pfnDdAlphaBlt);
 
@@ -358,38 +313,8 @@
                      HANDLE hSurfaceTo
 )
 {
-<<<<<<< HEAD
-	DWORD  ddRVal  = DDHAL_DRIVER_NOTHANDLED;
-	PDD_SURFACE pSurface;
-	PDD_DIRECTDRAW pDirectDraw;
-	DPRINT1("NtGdiDdFlip\n");
-
-	/* DO we need looking all surface or is okay for one */
-	pSurface = GDIOBJ_LockObj(DdHandleTable, hSurfaceCurrent, GDI_OBJECT_TYPE_DD_SURFACE);
-	if (pSurface != NULL)
-	{
-		pDirectDraw = GDIOBJ_LockObj(DdHandleTable, pSurface->hDirectDrawLocal, GDI_OBJECT_TYPE_DIRECTDRAW);
-
-		if (pDirectDraw != NULL)
-		{
-			if (pDirectDraw->Surf.dwFlags & DDHAL_SURFCB32_FLIP)
-			{
-				/* FIXME is lpDD typecasted tp driver PEV ?? */
-			    ddRVal = pDirectDraw->Surf.Flip(puFlipData);
-			}
-
-			GDIOBJ_UnlockObjByPtr(DdHandleTable, pDirectDraw);
-		}
-
-		GDIOBJ_UnlockObjByPtr(DdHandleTable, pSurface);
-	}
-
-    return ddRVal;
-}
-=======
     PGD_DDATTACHSURFACE pfnDdAttachSurface = NULL;
     INT i;
->>>>>>> d05c0ead
 
     DXG_GET_INDEX_FUNCTION(DXG_INDEX_DxDdAttachSurface, pfnDdAttachSurface);
 
@@ -415,35 +340,6 @@
 NtGdiDdUnattachSurface(HANDLE hSurface,
                        HANDLE hSurfaceAttached)
 {
-<<<<<<< HEAD
-	DWORD  ddRVal  = DDHAL_DRIVER_NOTHANDLED;
-	PDD_SURFACE pSurface;
-	PDD_DIRECTDRAW pDirectDraw;
-
-	DPRINT1("NtGdiDdLock\n");
-
-	pSurface = GDIOBJ_LockObj(DdHandleTable, hSurface, GDI_OBJECT_TYPE_DD_SURFACE);
-	if (pSurface != NULL)
-	{
-		pDirectDraw = GDIOBJ_LockObj(DdHandleTable, pSurface->hDirectDrawLocal, GDI_OBJECT_TYPE_DIRECTDRAW);
-
-		if (pDirectDraw != NULL)
-		{
-			/* Do we need lock hdc from hdcClip ?? */
-			if (pDirectDraw->Surf.dwFlags & DDHAL_SURFCB32_LOCK)
-			{
-				/* FIXME is lpDD typecasted tp driver PEV ?? */
-				ddRVal = pDirectDraw->Surf.Lock(puLockData);
-			}
-
-			GDIOBJ_UnlockObjByPtr(DdHandleTable, pDirectDraw);
-		}
-
-		GDIOBJ_UnlockObjByPtr(DdHandleTable, pSurface);
-	}
-
-    return ddRVal;
-=======
     PGD_DXDDUNATTACHSURFACE pfnDdUnattachSurface = NULL;
     INT i;
 
@@ -457,6 +353,5 @@
 
     DPRINT1("Calling on dxg.sys pfnDdUnattachSurface");
     return pfnDdUnattachSurface(hSurface,hSurfaceAttached);
->>>>>>> d05c0ead
-}
-
+}
+
