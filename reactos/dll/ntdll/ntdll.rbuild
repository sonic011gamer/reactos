<<<<<<< HEAD
<module name="ntdll" type="win32dll" entrypoint="0" baseaddress="${BASEADDRESS_NTDLL}" installbase="system32" installname="ntdll.dll">
    <bootstrap base="$(CDOUTPUT)/system32" />
    <importlibrary definition="def/ntdll.def" />
    <include base="ntdll">inc</include>
    <include base="ReactOS">include/reactos/subsys</include>
    <define name="__NTDLL__" />
    <define name="_DISABLE_TIDENTS" />
    <define name="__USE_W32API" />
    <define name="_WIN32_WINNT">0x0502</define>
    <define name="_NTOSKRNL_" />
    <define name="__NO_CTYPE_INLINES" />
    <library>rtl</library>
    <library>libcntpr</library>
    <library>pseh</library>
    <linkerflag>-lgcc</linkerflag>
    <linkerflag>-nostdlib</linkerflag>
    <linkerflag>-nostartfiles</linkerflag>
    <directory name="csr">
        <file>api.c</file>
        <file>capture.c</file>
        <file>connect.c</file>
    </directory>
    <directory name="dbg">
        <file>dbgui.c</file>
    </directory>
    <directory name="ldr">
        <file>startup.c</file>
        <file>utils.c</file>
    </directory>
    <directory name="main">
        <if property="ARCH" value="i386">
            <directory name="i386">
                <file>dispatch.S</file>
            </directory>
        </if>
        <ifnot property="ARCH" value="i386">
            <file>dispatch.c</file>
        </ifnot>
    </directory>
    <directory name="rtl">
        <file>libsupp.c</file>
        <file>version.c</file>
    </directory>
    <directory name="def">
        <file>ntdll.rc</file>
    </directory>
    <directory name="inc">
        <pch>ntdll.h</pch>
    </directory>
    <file>napi.S</file>
=======
<module name="ntdll" type="win32dll" baseaddress="${BASEADDRESS_NTDLL}" installbase="system32" installname="ntdll.dll">
	<bootstrap base="reactos/system32" />
	<importlibrary definition="def/ntdll.def" />
	<include base="ntdll">inc</include>
	<include base="ReactOS">include/reactos/subsys</include>
	<define name="__NTDLL__" />
	<define name="_DISABLE_TIDENTS" />
	<define name="__USE_W32API" />
	<define name="_WIN32_WINNT">0x0502</define>
	<define name="_NTOSKRNL_" />
	<define name="__NO_CTYPE_INLINES" />
	<library>rtl</library>
	<library>intrlck</library>
	<library>string</library>
	<library>pseh</library>
	<linkerflag>-lgcc</linkerflag>
	<linkerflag>-nostdlib</linkerflag>
	<linkerflag>-nostartfiles</linkerflag>
	<directory name="csr">
		<file>api.c</file>
		<file>capture.c</file>
		<file>connect.c</file>
	</directory>
	<directory name="dbg">
		<file>dbgui.c</file>
	</directory>
	<directory name="ldr">
		<file>startup.c</file>
		<file>utils.c</file>
	</directory>
	<directory name="main">
		<if property="ARCH" value="i386">
			<directory name="i386">
				<file>dispatch.S</file>
			</directory>
		</if>
		<ifnot property="ARCH" value="i386">
			<file>dispatch.c</file>
		</ifnot>
	</directory>
	<directory name="rtl">
		<file>libsupp.c</file>
		<file>version.c</file>
	</directory>
	<directory name="def">
		<file>ntdll.rc</file>
	</directory>
	<directory name="inc">
		<pch>ntdll.h</pch>
	</directory>
	<file>napi.S</file>
>>>>>>> 2a58de26
</module><|MERGE_RESOLUTION|>--- conflicted
+++ resolved
@@ -1,4 +1,3 @@
-<<<<<<< HEAD
 <module name="ntdll" type="win32dll" entrypoint="0" baseaddress="${BASEADDRESS_NTDLL}" installbase="system32" installname="ntdll.dll">
     <bootstrap base="$(CDOUTPUT)/system32" />
     <importlibrary definition="def/ntdll.def" />
@@ -48,58 +47,19 @@
     <directory name="inc">
         <pch>ntdll.h</pch>
     </directory>
-    <file>napi.S</file>
-=======
-<module name="ntdll" type="win32dll" baseaddress="${BASEADDRESS_NTDLL}" installbase="system32" installname="ntdll.dll">
-	<bootstrap base="reactos/system32" />
-	<importlibrary definition="def/ntdll.def" />
-	<include base="ntdll">inc</include>
-	<include base="ReactOS">include/reactos/subsys</include>
-	<define name="__NTDLL__" />
-	<define name="_DISABLE_TIDENTS" />
-	<define name="__USE_W32API" />
-	<define name="_WIN32_WINNT">0x0502</define>
-	<define name="_NTOSKRNL_" />
-	<define name="__NO_CTYPE_INLINES" />
-	<library>rtl</library>
-	<library>intrlck</library>
-	<library>string</library>
-	<library>pseh</library>
-	<linkerflag>-lgcc</linkerflag>
-	<linkerflag>-nostdlib</linkerflag>
-	<linkerflag>-nostartfiles</linkerflag>
-	<directory name="csr">
-		<file>api.c</file>
-		<file>capture.c</file>
-		<file>connect.c</file>
-	</directory>
-	<directory name="dbg">
-		<file>dbgui.c</file>
-	</directory>
-	<directory name="ldr">
-		<file>startup.c</file>
-		<file>utils.c</file>
-	</directory>
-	<directory name="main">
-		<if property="ARCH" value="i386">
-			<directory name="i386">
-				<file>dispatch.S</file>
-			</directory>
-		</if>
-		<ifnot property="ARCH" value="i386">
-			<file>dispatch.c</file>
-		</ifnot>
-	</directory>
-	<directory name="rtl">
-		<file>libsupp.c</file>
-		<file>version.c</file>
-	</directory>
-	<directory name="def">
-		<file>ntdll.rc</file>
-	</directory>
-	<directory name="inc">
-		<pch>ntdll.h</pch>
-	</directory>
-	<file>napi.S</file>
->>>>>>> 2a58de26
+    <if property="ARCH" value="i386">
+        <directory name="i386">
+            <file>napi.S</file>
+        </directory>
+    </if>
+    <if property="ARCH" value="powerpc">
+        <directory name="powerpc">
+            <file>napi.S</file>
+        </directory>
+    </if>
+    <if property="ARCH" value="mips">
+        <directory name="mips">
+            <file>napi.S</file>
+        </directory>
+    </if>
 </module>